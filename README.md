--- conflicted
+++ resolved
@@ -158,14 +158,6 @@
 
 ![(Screenshot 6) The Launcher for WelsonJS Application Packages](app/assets/img/screenshot6.png)
 
-<<<<<<< HEAD
-## Sponsors
-- <img src="app/assets/img/github_octocat_logo.png" height="30" alt=""/> [GitHub Sponsors](https://github.com/sponsors/gnh1201)
-- <img src="app/assets/img/logo_oss.gif" height="30" alt=""/> Open Software Portal, Korea National Industry Promotion Agency - Awarded Prize
-- <img src="app/assets/img/signpath_logo.png" height="30" alt=""/> Free code signing provided by [SignPath.io](https://signpath.io), certificate by [SignPath Foundation](https://signpath.org/)
-
-=======
->>>>>>> 15e31d60
 ## Thanks to
 - Heavy-industry specialized CSP(Cloud Service Provider) in Republic of Korea - Use case establishment
 - Live-commerce specialized online advertisement companies in Republic of Korea - Use case establishment
